--- conflicted
+++ resolved
@@ -1,13 +1,9 @@
 use super::abstractor::Abstractor;
 use super::datasets::AbstractionSpace;
 use super::datasets::ObservationSpace;
-<<<<<<< HEAD
-use crate::cards::observation::Observation as Isomorphism;
-use crate::cards::observations::ObservationIterator;
-=======
 use crate::cards::isomorphism::Isomorphism;
 use crate::cards::observation::Observation;
->>>>>>> 870fb6fc
+use crate::cards::observations::ObservationIterator;
 use crate::cards::street::Street;
 use crate::clustering::abstraction::Abstraction;
 use crate::clustering::histogram::Histogram;
@@ -74,8 +70,8 @@
             lookup: Abstractor::default(),       // assigned during clustering
             kmeans: AbstractionSpace::default(), // assigned during clustering
             street: self.inner_street(),         // uniquely determined by outer layer
+            metric: self.inner_metric(),         // uniquely determined by outer layer
             points: self.inner_points(),         // uniquely determined by outer layer
-            metric: self.inner_metric(),         // uniquely determined by outer layer
         };
         layer.initial();
         layer.cluster();
@@ -120,9 +116,12 @@
     /// 4. collect `Abstraction`s into a `Histogram`, for each `Observation`
     fn inner_points(&self) -> ObservationSpace {
         log::info!("computing projections {}", self.street);
-        let exhausted_size = ObservationIterator::from(self.street.prev()).combinations();
-
-        let pb = ProgressBar::new(exhausted_size as u64);
+        let isomorphisms = Observation::exhaust(self.street.prev())
+            .filter(|o| Isomorphism::is_canonical(o))
+            .map(|o| Isomorphism::from(o)) // isomorphism translation
+            .collect::<Vec<Isomorphism>>();
+
+        let pb = ProgressBar::new(isomorphisms.len() as u64);
         pb.set_style(
             ProgressStyle::with_template(
                 "[{elapsed_precise}] {spinner:.green} {wide_bar} ETA {eta_precise}",
@@ -132,10 +131,7 @@
         pb.enable_steady_tick(Duration::from_millis(100));
 
         ObservationSpace(
-            Observation::exhaust(self.street.prev())
-                .filter(|o| Isomorphism::is_canonical(o))
-                .map(|o| Isomorphism::from(o)) // isomorphism translation
-                .collect::<Vec<Isomorphism>>() // isomorphism translation
+            isomorphisms
                 .into_par_iter()
                 .map(|inner| (inner, self.lookup.projection(&inner)))
                 .inspect(|_| pb.inc(1))
@@ -246,8 +242,8 @@
     /// hyperparameter: how many centroids to learn
     fn k(&self) -> usize {
         match self.street {
-            Street::Turn => 20,
-            Street::Flop => 20,
+            Street::Turn => 128,
+            Street::Flop => 128,
             _ => unreachable!("how did you get here"),
         }
     }
